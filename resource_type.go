package scim

import (
	"bytes"
	"encoding/json"
	"fmt"
	"io/ioutil"
	"log"
)

// NewResourceTypeFromFile reads the file from given filepath and returns a validated resource type if no errors take place.
func NewResourceTypeFromFile(filepath string, handler ResourceHandler) (ResourceType, error) {
	raw, err := ioutil.ReadFile(filepath)
	if err != nil {
		return ResourceType{}, err
	}

	return NewResourceTypeFromBytes(raw, handler)
}

// NewResourceTypeFromString returns a validated resource type if no errors take place.
func NewResourceTypeFromString(s string, handler ResourceHandler) (ResourceType, error) {
	return NewResourceTypeFromBytes([]byte(s), handler)
}

// NewResourceTypeFromBytes returns a validated resource type if no errors take place.
func NewResourceTypeFromBytes(raw []byte, handler ResourceHandler) (ResourceType, error) {
	_, scimErr := resourceTypeSchema.validate(raw, read)
	if scimErr != scimErrorNil {
		return ResourceType{}, fmt.Errorf(scimErr.detail)
	}

	var resourceType resourceType
	err := json.Unmarshal(raw, &resourceType)
	if err != nil {
		log.Fatalf("failed parsing resource type: %v", err)
	}

	resourceType.handler = handler
	return ResourceType{
		resourceType: resourceType,
	}, nil
}

// ResourceType specifies the metadata about a resource type.
type ResourceType struct {
	resourceType resourceType
}

// resourceType specifies the metadata about a resource type. Unlike other core resources, all attributes are
// required unless otherwise specified.
//
// RFC: https://tools.ietf.org/html/rfc7643#section-6
type resourceType struct {
	// ID is the resource type's server unique id. This is often the same value as the "name" attribute.
	// OPTIONAL.
	ID *string
	// Name is the resource type name. This name is referenced by the "meta.resourceType" attribute in all resources.
	Name string
	// Description is the resource type's human-readable description.
	// OPTIONAL.
	Description *string
	// Endpoint is the resource type's HTTP-addressable endpoint relative to the Base URL of the service provider,
	// e.g., "/Users".
	Endpoint string
	// Schema is the resource type's primary/base schema URI, e.g., "urn:ietf:params:scim:schemas:core:2.0:User". This
	// MUST be equal to the "id" attribute of the associated "Schema" resource.
	Schema string
	// SchemaExtensions is a list of URIs of the resource type's schema extensions.
	// OPTIONAL.
	SchemaExtensions []schemaExtension

	handler ResourceHandler
}

<<<<<<< HEAD
func (t resourceType) validate(schemas map[string]schema, raw []byte, mode validationMode) (Attributes, scimError) {
	var m map[string]interface{}
	d := json.NewDecoder(bytes.NewReader(raw))
	d.UseNumber()
	err := d.Decode(&m)
	if err != nil {
		return Attributes{}, scimErrorInvalidSyntax
	}

	attributes, scimErr := schemas[t.Schema].Attributes.validate(m, mode)
	if scimErr != scimErrorNil {
		return Attributes{}, scimErr
	}

	for _, extension := range t.SchemaExtensions {
		extensionField := m[extension.Schema]
		if extensionField == nil {
			if extension.Required {
				return Attributes{}, scimErrorInvalidValue
			}
			continue
		}

		extensionAttributes, scimErr := schemas[extension.Schema].Attributes.validate(extensionField, mode)
		if scimErr != scimErrorNil {
			return Attributes{}, scimErr
		}

		attributes[extension.Schema] = extensionAttributes
	}

	return attributes, scimErrorNil
}

func (t resourceType) MarshalJSON() ([]byte, error) {
	return json.Marshal(map[string]interface{}{
		"schemas":          []string{"urn:ietf:params:scim:schemas:core:2.0:ResourceType"},
		"id":               t.ID,
		"name":             t.Name,
		"description":      t.Description,
		"endpoint":         t.Endpoint,
		"schema":           t.Schema,
		"schemaExtensions": t.SchemaExtensions,
	})
=======
func (r resourceType) MarshalJSON() ([]byte, error) {
	resourceType := map[string]interface{}{
		"schemas":  []string{"urn:ietf:params:scim:schemas:core:2.0:ResourceType"},
		"name":     r.Name,
		"endpoint": r.Endpoint,
		"schema":   r.Schema,
		"meta": meta{
			ResourceType: "ResourceType",
			Location:     "/v2/ResourceTypes/" + r.Name,
		},
	}

	if r.ID != nil {
		resourceType["id"] = r.ID
	}

	if r.Description != nil {
		resourceType["description"] = r.Description
	}

	if len(r.SchemaExtensions) != 0 {
		resourceType["schemaExtensions"] = r.SchemaExtensions
	}

	return json.Marshal(resourceType)
>>>>>>> 3f1cb451
}

// schemaExtension is an URI of one of the resource type's schema extensions.
//
// RFC: https://tools.ietf.org/html/rfc7643#section-6
type schemaExtension struct {
	// Schema is the URI of an extended schema, e.g., "urn:edu:2.0:Staff". This MUST be equal to the "id" attribute
	// of a "Schema" resource.
	Schema string
	// Required is a boolean value that specifies whether or not the schema extension is required for the resource
	// type. If true, a resource of this type MUST include this schema extension and also include any attributes
	// declared as required in this schema extension. If false, a resource of this type MAY omit this schema
	// extension.
	Required bool
}

var resourceTypeSchema schema

func init() {
	if err := json.Unmarshal([]byte(rawResourceTypeSchema), &resourceTypeSchema); err != nil {
		panic(err)
	}
}<|MERGE_RESOLUTION|>--- conflicted
+++ resolved
@@ -73,7 +73,6 @@
 	handler ResourceHandler
 }
 
-<<<<<<< HEAD
 func (t resourceType) validate(schemas map[string]schema, raw []byte, mode validationMode) (Attributes, scimError) {
 	var m map[string]interface{}
 	d := json.NewDecoder(bytes.NewReader(raw))
@@ -109,42 +108,30 @@
 }
 
 func (t resourceType) MarshalJSON() ([]byte, error) {
-	return json.Marshal(map[string]interface{}{
-		"schemas":          []string{"urn:ietf:params:scim:schemas:core:2.0:ResourceType"},
-		"id":               t.ID,
-		"name":             t.Name,
-		"description":      t.Description,
-		"endpoint":         t.Endpoint,
-		"schema":           t.Schema,
-		"schemaExtensions": t.SchemaExtensions,
-	})
-=======
-func (r resourceType) MarshalJSON() ([]byte, error) {
 	resourceType := map[string]interface{}{
 		"schemas":  []string{"urn:ietf:params:scim:schemas:core:2.0:ResourceType"},
-		"name":     r.Name,
-		"endpoint": r.Endpoint,
-		"schema":   r.Schema,
+		"name":     t.Name,
+		"endpoint": t.Endpoint,
+		"schema":   t.Schema,
 		"meta": meta{
 			ResourceType: "ResourceType",
-			Location:     "/v2/ResourceTypes/" + r.Name,
+			Location:     "/v2/ResourceTypes/" + t.Name,
 		},
 	}
 
-	if r.ID != nil {
-		resourceType["id"] = r.ID
+	if t.ID != nil {
+		resourceType["id"] = t.ID
 	}
 
-	if r.Description != nil {
-		resourceType["description"] = r.Description
+	if t.Description != nil {
+		resourceType["description"] = t.Description
 	}
 
-	if len(r.SchemaExtensions) != 0 {
-		resourceType["schemaExtensions"] = r.SchemaExtensions
+	if len(t.SchemaExtensions) != 0 {
+		resourceType["schemaExtensions"] = t.SchemaExtensions
 	}
 
 	return json.Marshal(resourceType)
->>>>>>> 3f1cb451
 }
 
 // schemaExtension is an URI of one of the resource type's schema extensions.
