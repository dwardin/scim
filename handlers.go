package scim

import (
	"encoding/json"
	"io/ioutil"
	"log"
	"net/http"
)

func errorHandler(w http.ResponseWriter, r *http.Request, scimErr scimError) {
	raw, err := json.Marshal(scimErr)
	if err != nil {
		log.Fatalf("failed marshaling scim error: %v", err)
	}
	w.WriteHeader(scimErr.status)
	_, err = w.Write(raw)
	if err != nil {
		log.Printf("failed writing response: %v", err)
	}
}

// schemasHandler receives an HTTP GET to retrieve information about resource schemas supported by a SCIM service
// provider. An HTTP GET to the endpoint "/Schemas" returns all supported schemas in ListResponse format.
//
// RFC: https://tools.ietf.org/html/rfc7644#section-4
func (s Server) schemasHandler(w http.ResponseWriter, r *http.Request) {
	var schemas []interface{}
	for _, v := range s.schemas {
		schemas = append(schemas, v)
	}

	raw, err := json.Marshal(newListResponse(schemas))
	if err != nil {
		log.Fatalf("failed marshaling list response: %v", err)
	}
	_, err = w.Write(raw)
	if err != nil {
		log.Printf("failed writing response: %v", err)
	}
}

// schemaHandler receives an HTTP GET to retrieve individual schema definitions which can be returned by appending the
// schema URI to the /Schemas endpoint. For example: "/Schemas/urn:ietf:params:scim:schemas:core:2.0:User"
//
// RFC: https://tools.ietf.org/html/rfc7644#section-4
func (s Server) schemaHandler(w http.ResponseWriter, r *http.Request, id string) {
	schema, ok := s.schemas[id]
	if !ok {
		errorHandler(w, r, scimErrorResourceNotFound(id))
		return
	}

	raw, err := json.Marshal(schema)
	if err != nil {
		log.Fatalf("failed marshaling schema: %v", err)
	}
	_, err = w.Write(raw)
	if err != nil {
		log.Printf("failed writing response: %v", err)
	}
}

// resourceTypesHandler receives an HTTP GET to this endpoint, "/ResourceTypes", which is used to discover the types of
// resources available on a SCIM service provider (e.g., Users and Groups).  Each resource type defines the endpoints,
// the core schema URI that defines the resource, and any supported schema extensions.
//
// RFC: https://tools.ietf.org/html/rfc7644#section-4
func (s Server) resourceTypesHandler(w http.ResponseWriter, r *http.Request) {
	var resourceTypes []interface{}
	for _, v := range s.resourceTypes {
		resourceTypes = append(resourceTypes, v)
	}

	raw, err := json.Marshal(newListResponse(resourceTypes))
	if err != nil {
		log.Fatalf("failed marshaling list response: %v", err)
	}
	_, err = w.Write(raw)
	if err != nil {
		log.Printf("failed writing response: %v", err)
	}
}

// resourceTypeHandler receives an HTTP GET to retrieve individual resource types which can be returned by appending the
// resource types name to the /ResourceTypes endpoint. For example: "/ResourceTypes/User"
//
// RFC: https://tools.ietf.org/html/rfc7644#section-4
func (s Server) resourceTypeHandler(w http.ResponseWriter, r *http.Request, name string) {
	resourceType, ok := s.resourceTypes[name]
	if !ok {
		errorHandler(w, r, scimErrorResourceNotFound(name))
		return
	}

	raw, err := json.Marshal(resourceType)
	if err != nil {
		log.Fatalf("failed marshaling resource type: %v", err)
	}
	_, err = w.Write(raw)
	if err != nil {
		log.Printf("failed writing response: %v", err)
	}
}

// serviceProviderConfigHandler receives an HTTP GET to this endpoint will return a JSON structure that describes the
// SCIM specification features available on a service provider.
//
// RFC: https://tools.ietf.org/html/rfc7644#section-4
func (s Server) serviceProviderConfigHandler(w http.ResponseWriter, r *http.Request) {
	raw, err := json.Marshal(s.config)
	if err != nil {
		log.Fatalf("failed marshaling service provider config: %v", err)
	}
	_, err = w.Write(raw)
	if err != nil {
		log.Printf("failed writing response: %v", err)
	}
}

// resourcePostHandler receives an HTTP POST request to the resource endpoint, such as "/Users" or "/Groups", as
// defined by the associated resource type endpoint discovery to create new resources.
//
// RFC: https://tools.ietf.org/html/rfc7644#section-3.3
func (s Server) resourcePostHandler(w http.ResponseWriter, r *http.Request, resourceType resourceType) {
	data, _ := ioutil.ReadAll(r.Body)

	attributes, scimErr := resourceType.validate(s.schemas, data, write)
	if scimErr != scimErrorNil {
		errorHandler(w, r, scimErr)
		return
	}

	resource, postErr := resourceType.handler.Create(attributes)
	if postErr != PostErrorNil {
		errorHandler(w, r, postErr.err)
		return
	}

	raw, err := json.Marshal(resource.response(resourceType, r.Host+r.RequestURI+"/"+resource.ID))
	if err != nil {
		log.Fatalf("failed marshaling resource: %v", err)
	}
	w.WriteHeader(http.StatusCreated)
	_, err = w.Write(raw)
	if err != nil {
		log.Printf("failed writing response: %v", err)
	}
}

// resourceGetHandler receives an HTTP GET request to the resource endpoint, e.g., "/Users/{id}" or "/Groups/{id}",
// where "{id}" is a resource identifier to retrieve a known resource.
//
// RFC: https://tools.ietf.org/html/rfc7644#section-3.4
func (s Server) resourceGetHandler(w http.ResponseWriter, r *http.Request, id string, resourceType resourceType) {
	resource, getErr := resourceType.handler.Get(id)
	if getErr != GetErrorNil {
		errorHandler(w, r, getErr.err)
		return
	}

	raw, err := json.Marshal(resource.response(resourceType, r.Host+r.RequestURI))
	if err != nil {
		errorHandler(w, r, scimErrorInternalServer)
		log.Fatalf("failed marshaling resource: %v", err)
		return
	}
	_, err = w.Write(raw)
	if err != nil {
		log.Printf("failed writing response: %v", err)
	}
}

// resourcesGetHandler receives an HTTP GET request to the resource endpoint, e.g., "/Users" or "/Groups", to retrieve
// all known resources.
func (s Server) resourcesGetHandler(w http.ResponseWriter, r *http.Request, resourceType resourceType) {
	res, getErr := resourceType.handler.GetAll()
	if getErr != GetErrorNil {
		errorHandler(w, r, getErr.err)
		return
	}

<<<<<<< HEAD
	respResources := make([]Attributes, 0)
	for _, resource := range resources {
		respResources = append(respResources, resource.response(resourceType, r.Host+r.RequestURI+"/"+resource.ID))
=======
	var resources []interface{}
	for _, v := range res {
		resources = append(resources, v)
>>>>>>> 3f1cb451
	}

	raw, err := json.Marshal(newListResponse(resources))
	if err != nil {
		errorHandler(w, r, scimErrorInternalServer)
		log.Fatalf("failed marshalling list response: %v", err)
		return
	}
	_, err = w.Write(raw)
	if err != nil {
		log.Printf("failed writing response: %v", err)
	}
}

// resourcePutHandler receives an HTTP PUT to the resource endpoint, e.g., "/Users/{id}" or "/Groups/{id}", where
// "{id}" is a resource identifier to replace a resource's attributes.
//
// RFC: https://tools.ietf.org/html/rfc7644#section-3.5.1
func (s Server) resourcePutHandler(w http.ResponseWriter, r *http.Request, id string, resourceType resourceType) {
	data, _ := ioutil.ReadAll(r.Body)

	attributes, scimErr := resourceType.validate(s.schemas, data, replace)
	if scimErr != scimErrorNil {
		errorHandler(w, r, scimErr)
		return
	}

	resource, putError := resourceType.handler.Replace(id, attributes)
	if putError != PutErrorNil {
		errorHandler(w, r, putError.err)
		return
	}

	raw, err := json.Marshal(resource.response(resourceType, r.Host+r.RequestURI))
	if err != nil {
		log.Fatalf("failed marshaling resource: %v", err)
	}
	_, err = w.Write(raw)
	if err != nil {
		log.Printf("failed writing response: %v", err)
	}
}

// resourceDeleteHandler receives an HTTP DELETE request to the resource endpoint, e.g., "/Users/{id}" or "/Groups/{id}",
// where "{id}" is a resource identifier to delete a known resource.
//
// RFC: https://tools.ietf.org/html/rfc7644#section-3.6
func (s Server) resourceDeleteHandler(w http.ResponseWriter, r *http.Request, id string, resourceType resourceType) {
	deleteErr := resourceType.handler.Delete(id)
	if deleteErr != DeleteErrorNil {
		errorHandler(w, r, deleteErr.err)
		return
	}
	w.WriteHeader(http.StatusNoContent)
}<|MERGE_RESOLUTION|>--- conflicted
+++ resolved
@@ -179,15 +179,9 @@
 		return
 	}
 
-<<<<<<< HEAD
-	respResources := make([]Attributes, 0)
-	for _, resource := range resources {
-		respResources = append(respResources, resource.response(resourceType, r.Host+r.RequestURI+"/"+resource.ID))
-=======
 	var resources []interface{}
-	for _, v := range res {
-		resources = append(resources, v)
->>>>>>> 3f1cb451
+	for _, resource := range res {
+		resources = append(resources, resource.response(resourceType, r.Host+r.RequestURI+"/"+resource.ID))
 	}
 
 	raw, err := json.Marshal(newListResponse(resources))
