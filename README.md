--- conflicted
+++ resolved
@@ -6,14 +6,8 @@
 SCIM defines a flexible schema mechanism and REST API for managing identity data.
 The goal is to reduce the complexity of user management operations by providing patterns for exchanging schemas using HTTP.
 
-<<<<<<< HEAD
 In this implementation it is easy to add *custom* schemas and extensions with the provided structures.
 Incoming resources will be *validated* by their corresponding schemas before being passed on to their callbacks.
-=======
-In this implementation it is easy to add *custom* schemas and extensions whom are validated at the initialization of the server.
-Corresponding with their resource type, incoming resources will be *validated* by the supported schemas before being
-passed on to their callbacks.
->>>>>>> 9293ac52
 
 The following features are supported:
 - GET for `/Schemas`, `/ServiceProviderConfig` and `/ResourceTypes`
@@ -125,15 +119,9 @@
 - all already existing tests are passing
 - you have written tests that cover the code you are making
 - there is documentation for at least all public functions you have added
-<<<<<<< HEAD
 - new public functions and structures are kept to a minimum
 - the same practices are applied (such as the anatomy of methods, names, etc.)
 - your changes are compliant with SCIM v2.0 (released as 
 [RFC7642](https://tools.ietf.org/html/rfc7642), 
 [RFC7643](https://tools.ietf.org/html/rfc7643) and 
-=======
-- your changes are compliant with SCIM v2.0 (released as
-[RFC7642](https://tools.ietf.org/html/rfc7642),
-[RFC7643](https://tools.ietf.org/html/rfc7643) and
->>>>>>> 9293ac52
 [RFC7644](https://tools.ietf.org/html/rfc7644) under [IETF](https://ietf.org/))